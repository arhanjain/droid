import time

import numpy as np
from oculus_reader.reader import OculusReader

from droid.misc.subprocess_utils import run_threaded_command
from droid.misc.transformations import add_angles, euler_to_quat, quat_diff, quat_to_euler, rmat_to_quat


def vec_to_reorder_mat(vec):
    X = np.zeros((len(vec), len(vec)))
    for i in range(X.shape[0]):
        ind = int(abs(vec[i])) - 1
        X[i, ind] = np.sign(vec[i])
    return X


class VRPolicy:
    def __init__(
        self,
        right_controller: bool = True,
        max_lin_vel: float = 1,
        max_rot_vel: float = 1,
        max_gripper_vel: float = 1,
        spatial_coeff: float = 1,
        pos_action_gain: float = 5,
        rot_action_gain: float = 2,
        gripper_action_gain: float = 3,
        rmat_reorder: list = [-2, -1, -3, 4],
    ):
        self.oculus_reader = OculusReader()
        self.vr_to_global_mat = np.eye(4)
        self.max_lin_vel = max_lin_vel
        self.max_rot_vel = max_rot_vel
        self.max_gripper_vel = max_gripper_vel
        self.spatial_coeff = spatial_coeff
        self.pos_action_gain = pos_action_gain
        self.rot_action_gain = rot_action_gain
        self.gripper_action_gain = gripper_action_gain
        self.global_to_env_mat = vec_to_reorder_mat(rmat_reorder)
        self.controller_id = "r" if right_controller else "l"
        self.reset_orientation = True
        self.reset_state()

        # Start State Listening Thread #
        run_threaded_command(self._update_internal_state)

    def reset_state(self):
        self._state = {
            "poses": {},
            "buttons": {"A": False, "B": False, "X": False, "Y": False},
            "movement_enabled": False,
            "controller_on": True,
        }
        self.update_sensor = True
        self.reset_origin = True
        self.robot_origin = None
        self.vr_origin = None
        self.vr_state = None

    def _update_internal_state(self, num_wait_sec=5, hz=50):
        last_read_time = time.time()
        while True:
            # Regulate Read Frequency #
            time.sleep(1 / hz)

            # Read Controller
            time_since_read = time.time() - last_read_time
            poses, buttons = self.oculus_reader.get_transformations_and_buttons()
            self._state["controller_on"] = time_since_read < num_wait_sec
            if poses == {}:
                continue

            # Determine Control Pipeline #
            toggled = self._state["movement_enabled"] != buttons[self.controller_id.upper() + "G"]
            self.update_sensor = self.update_sensor or buttons[self.controller_id.upper() + "G"]
            self.reset_orientation = self.reset_orientation or buttons[self.controller_id.upper() + "J"]
            self.reset_origin = self.reset_origin or toggled

            # Save Info #
            self._state["poses"] = poses
            self._state["buttons"] = buttons
            self._state["movement_enabled"] = buttons[self.controller_id.upper() + "G"]
            self._state["controller_on"] = True
            last_read_time = time.time()

            # Update Definition Of "Forward" #
            stop_updating = self._state["buttons"][self.controller_id.upper() + "J"] or self._state["movement_enabled"]
            if self.reset_orientation:
                rot_mat = np.asarray(self._state["poses"][self.controller_id])
                if stop_updating:
                    self.reset_orientation = False
                # try to invert the rotation matrix, if not possible, then just use the identity matrix
                try:
                    rot_mat = np.linalg.inv(rot_mat)
                except:
                    print(f"exception for rot mat: {rot_mat}")
                    rot_mat = np.eye(4)
                    self.reset_orientation = True
                self.vr_to_global_mat = rot_mat

    def _process_reading(self):
        rot_mat = np.asarray(self._state["poses"][self.controller_id])
        rot_mat = self.global_to_env_mat @ self.vr_to_global_mat @ rot_mat
        vr_pos = self.spatial_coeff * rot_mat[:3, 3]
        vr_quat = rmat_to_quat(rot_mat[:3, :3])
        vr_gripper = self._state["buttons"]["rightTrig" if self.controller_id == "r" else "leftTrig"][0]

        self.vr_state = {"pos": vr_pos, "quat": vr_quat, "gripper": vr_gripper}

    def _limit_velocity(self, lin_vel, rot_vel, gripper_vel):
        """Scales down the linear and angular magnitudes of the action"""
        lin_vel_norm = np.linalg.norm(lin_vel)
        rot_vel_norm = np.linalg.norm(rot_vel)
        gripper_vel_norm = np.linalg.norm(gripper_vel)
        if lin_vel_norm > self.max_lin_vel:
            lin_vel = lin_vel * self.max_lin_vel / lin_vel_norm
        if rot_vel_norm > self.max_rot_vel:
            rot_vel = rot_vel * self.max_rot_vel / rot_vel_norm
        if gripper_vel_norm > self.max_gripper_vel:
            gripper_vel = gripper_vel * self.max_gripper_vel / gripper_vel_norm
        return lin_vel, rot_vel, gripper_vel

    def _calculate_action(self, state_dict, include_info=False):
        # Read Sensor #
        if self.update_sensor:
            self._process_reading()
            self.update_sensor = False

        # Read Observation
        robot_pos = np.array(state_dict["cartesian_position"][:3])
        robot_euler = state_dict["cartesian_position"][3:]
        robot_quat = euler_to_quat(robot_euler)
        robot_gripper = state_dict["gripper_position"]

        # Reset Origin On Release #
        if self.reset_origin:
            self.robot_origin = {"pos": robot_pos, "quat": robot_quat}
            self.vr_origin = {"pos": self.vr_state["pos"], "quat": self.vr_state["quat"]}
            self.reset_origin = False

        # Calculate Positional Action #
        robot_pos_offset = robot_pos - self.robot_origin["pos"]
        target_pos_offset = self.vr_state["pos"] - self.vr_origin["pos"]
        pos_action = target_pos_offset - robot_pos_offset

        # Calculate Euler Action #
        robot_quat_offset = quat_diff(robot_quat, self.robot_origin["quat"])
        target_quat_offset = quat_diff(self.vr_state["quat"], self.vr_origin["quat"])
        quat_action = quat_diff(target_quat_offset, robot_quat_offset)
        euler_action = quat_to_euler(quat_action)


        # Calculate Gripper Action #
<<<<<<< HEAD
        # gripper_action = self.vr_state["gripper"] - robot_gripper
        gripper_action = self.vr_state["gripper"]
=======
        gripper_action = (self.vr_state["gripper"] * 1.5) - robot_gripper
>>>>>>> 6d837ead

        # Calculate Desired Pose #
        target_pos = pos_action + robot_pos
        target_euler = add_angles(euler_action, robot_euler)
        target_cartesian = np.concatenate([target_pos, target_euler])
        target_gripper = self.vr_state["gripper"]

        # Scale Appropriately #
        pos_action *= self.pos_action_gain
        euler_action *= self.rot_action_gain
        gripper_action *= self.gripper_action_gain
        lin_vel, rot_vel, gripper_vel = self._limit_velocity(pos_action, euler_action, gripper_action)

        # Prepare Return Values #
        info_dict = {"target_cartesian_position": target_cartesian, "target_gripper_position": target_gripper}
        action = np.concatenate([lin_vel, rot_vel, [gripper_vel]])
        action = action.clip(-1, 1)

        # Return #
        if include_info:
            return action, info_dict
        else:
            return action

    def get_info(self):
        return {
            "success": self._state["buttons"]["A"] if self.controller_id == 'r' else self._state["buttons"]["X"],
            "failure": self._state["buttons"]["B"] if self.controller_id == 'r' else self._state["buttons"]["Y"],
            "movement_enabled": self._state["movement_enabled"],
            "controller_on": self._state["controller_on"],
        }

    def forward(self, obs_dict, include_info=False):
        if self._state["poses"] == {}:
            action = np.zeros(7)
            if include_info:
                return action, {}
            else:
                return action
        return self._calculate_action(obs_dict["robot_state"], include_info=include_info)<|MERGE_RESOLUTION|>--- conflicted
+++ resolved
@@ -152,12 +152,8 @@
 
 
         # Calculate Gripper Action #
-<<<<<<< HEAD
         # gripper_action = self.vr_state["gripper"] - robot_gripper
         gripper_action = self.vr_state["gripper"]
-=======
-        gripper_action = (self.vr_state["gripper"] * 1.5) - robot_gripper
->>>>>>> 6d837ead
 
         # Calculate Desired Pose #
         target_pos = pos_action + robot_pos
